mod eclipse;
mod enr_update;
mod find_node;
mod ip_change;
mod utils;

use testground::client::Client;
use testground::network_conf::{
    FilterAction, LinkShape, NetworkConfiguration, RoutingPolicyType, DEFAULT_DATA_NETWORK,
};

#[tokio::main]
async fn main() -> Result<(), Box<dyn std::error::Error>> {
    let client = Client::new_and_init().await?;

    // Enable tracing.
    let env_filter = tracing_subscriber::EnvFilter::try_from_default_env()
        .or_else(|_| tracing_subscriber::EnvFilter::try_new("info"))
        .expect("EnvFilter");
    let _ = tracing_subscriber::fmt()
        .with_env_filter(env_filter)
        .try_init();

    // ////////////////////////
    // Configure network
    // ////////////////////////
    client
        .configure_network(NetworkConfiguration {
            network: DEFAULT_DATA_NETWORK.to_owned(),
            ipv4: None,
            ipv6: None,
            enable: true,
            default: LinkShape {
                latency: client
                    .run_parameters()
                    .test_instance_params
                    .get("latency")
                    .ok_or("latency is not specified")?
                    .parse::<u64>()?
                    * 1_000_000, // Translate from millisecond to nanosecond
                jitter: 0,
                bandwidth: 1048576, // 1Mib
                filter: FilterAction::Accept,
                loss: 0.0,
                corrupt: 0.0,
                corrupt_corr: 0.0,
                reorder: 0.0,
                reorder_corr: 0.0,
                duplicate: 0.0,
                duplicate_corr: 0.0,
            },
            rules: None,
            callback_state: "state_network_configured".to_owned(),
            callback_target: None,
            routing_policy: RoutingPolicyType::DenyAll,
        })
        .await?;

    // //////////////////////////////////////////////////////////////
    // Run test case
    // //////////////////////////////////////////////////////////////
    match client.run_parameters().test_case.clone().as_str() {
        "find-node" => find_node::run(client.clone()).await?,
        "eclipse-attack-monopolizing-by-incoming-nodes" => {
            eclipse::MonopolizingByIncomingNodes::new()
                .run(client.clone())
                .await?
        }
<<<<<<< HEAD
        "enr-update" => enr_update::run(client.clone()).await?,
=======
        "ip-change" => ip_change::run(client).await?,
>>>>>>> dfb849b3
        _ => unreachable!(),
    };

    Ok(())
}<|MERGE_RESOLUTION|>--- conflicted
+++ resolved
@@ -66,11 +66,8 @@
                 .run(client.clone())
                 .await?
         }
-<<<<<<< HEAD
         "enr-update" => enr_update::run(client.clone()).await?,
-=======
         "ip-change" => ip_change::run(client).await?,
->>>>>>> dfb849b3
         _ => unreachable!(),
     };
 
