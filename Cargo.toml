--- conflicted
+++ resolved
@@ -10,26 +10,18 @@
 path = "src/main.rs"
 
 [dependencies]
-<<<<<<< HEAD
-chrono = "0.4.26"
+chrono = "0.4.31"
 
 discv5 = { git = "https://github.com/ackintosh/discv5.git", rev = "e6df09a0f32000ae5618d5f2f84413817df3b6e1" }
 
-=======
-chrono = "0.4.31"
-# Speed up ENR update
-# https://github.com/sigp/discv5/commit/a9ded0490229418cb61e747d55d3e0879b62e1d7
-discv5 = { git = "https://github.com/sigp/discv5.git", rev = "a9ded0490229418cb61e747d55d3e0879b62e1d7" }
->>>>>>> 87fefc63
 rand_xorshift = "0.3.0"
 serde = "1.0.193"
 serde_json = "1.0.108"
 testground = "0.4.0"
 tokio = { version = "1.34.0", features = ["macros"] }
 tokio-stream = "0.1.14"
-<<<<<<< HEAD
-tracing = "0.1.37"
-tracing-subscriber = "0.3.17"
+tracing = "0.1.40"
+tracing-subscriber = "0.3.18"
 
 # *** mock *** ################################################################
 aes-gcm = "0.9.4"
@@ -38,8 +30,4 @@
 # This version must be kept up to date do it uses the same dependencies as ENR
 hkdf = "0.12.3"
 enr = { version = "0.9.0", features = ["k256", "ed25519"] }
-# #############################################################################
-=======
-tracing = "0.1.40"
-tracing-subscriber = "0.3.18"
->>>>>>> 87fefc63
+# #############################################################################