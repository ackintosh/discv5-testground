[package]
name = "discv5-testground"
version = "0.1.0"
edition = "2021"

# See more keys and their definitions at https://doc.rust-lang.org/cargo/reference/manifest.html

[[bin]]
name = "discv5-testground"
path = "src/main.rs"

[dependencies]
chrono = "0.4.24"
<<<<<<< HEAD
# TODO: update discv5 once the next version (beta.14) has been released: https://github.com/sigp/discv5/pull/118
# Specifying the patched revision for now:  https://github.com/sigp/discv5/pull/122
discv5 = { git = "https://github.com/sigp/discv5.git", rev = "e02821e75ad2babee934698d9073ee9813bc01ae" }
ipnetwork = "0.20.0"
=======
discv5 = "0.2.2"
>>>>>>> 21e34782
rand_xorshift = "0.3.0"
serde = "1.0.160"
serde_json = "1.0.96"
testground = "0.4.0"
tokio = { version = "1.28.0", features = ["macros"] }
tokio-stream = "0.1.14"
tracing = "0.1.37"
tracing-subscriber = "0.3.17"<|MERGE_RESOLUTION|>--- conflicted
+++ resolved
@@ -11,14 +11,8 @@
 
 [dependencies]
 chrono = "0.4.24"
-<<<<<<< HEAD
-# TODO: update discv5 once the next version (beta.14) has been released: https://github.com/sigp/discv5/pull/118
-# Specifying the patched revision for now:  https://github.com/sigp/discv5/pull/122
-discv5 = { git = "https://github.com/sigp/discv5.git", rev = "e02821e75ad2babee934698d9073ee9813bc01ae" }
+discv5 = "0.2.2"
 ipnetwork = "0.20.0"
-=======
-discv5 = "0.2.2"
->>>>>>> 21e34782
 rand_xorshift = "0.3.0"
 serde = "1.0.160"
 serde_json = "1.0.96"
