--- conflicted
+++ resolved
@@ -11,13 +11,7 @@
 
 [dependencies]
 chrono = "0.4.24"
-<<<<<<< HEAD
-discv5 = { git = "https://github.com/ackintosh/discv5.git", rev = "2321f8b7e478fc48d9f68712ab36b0ff5f2fc31a" }
-#discv5 = "0.2.2"
-ipnetwork = "0.20.0"
-=======
 discv5 = { git = "https://github.com/sigp/discv5.git", rev = "269b7f0fc73f85484b0c08929a8e7540ab5de20f" }
->>>>>>> e9f5605f
 rand_xorshift = "0.3.0"
 serde = "1.0.163"
 serde_json = "1.0.96"
