[package]
name = "discv5-testground"
version = "0.1.0"
edition = "2021"

# See more keys and their definitions at https://doc.rust-lang.org/cargo/reference/manifest.html

[[bin]]
name = "discv5-testground"
path = "src/main.rs"

[dependencies]
<<<<<<< HEAD
chrono = "0.4.24"
# See https://github.com/sigp/discv5/pull/184
discv5 = { git = "https://github.com/sigp/discv5.git", rev = "ad68d9bb946c760a28ba7796ee31c98dfe91a0a0" }
=======
chrono = "0.4.26"
discv5 = { git = "https://github.com/sigp/discv5.git", rev = "269b7f0fc73f85484b0c08929a8e7540ab5de20f" }
>>>>>>> fd04c84a
rand_xorshift = "0.3.0"
serde = "1.0.164"
serde_json = "1.0.96"
testground = "0.4.0"
tokio = { version = "1.28.2", features = ["macros"] }
tokio-stream = "0.1.14"
tracing = "0.1.37"
tracing-subscriber = "0.3.17"<|MERGE_RESOLUTION|>--- conflicted
+++ resolved
@@ -10,14 +10,9 @@
 path = "src/main.rs"
 
 [dependencies]
-<<<<<<< HEAD
-chrono = "0.4.24"
+chrono = "0.4.26"
 # See https://github.com/sigp/discv5/pull/184
 discv5 = { git = "https://github.com/sigp/discv5.git", rev = "ad68d9bb946c760a28ba7796ee31c98dfe91a0a0" }
-=======
-chrono = "0.4.26"
-discv5 = { git = "https://github.com/sigp/discv5.git", rev = "269b7f0fc73f85484b0c08929a8e7540ab5de20f" }
->>>>>>> fd04c84a
 rand_xorshift = "0.3.0"
 serde = "1.0.164"
 serde_json = "1.0.96"
